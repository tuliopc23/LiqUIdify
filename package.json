{
  "name": "liquidify",
  "version": "1.2.3",
  "type": "module",
  "description": "🚀 Production-ready React component library with glassmorphism design and physics-based interactions. 40+ components, TypeScript-first, accessibility-ready.",
  "main": "./dist/cjs/index.cjs",
  "module": "./dist/index.mjs",
  "types": "./dist/types/index.d.ts",
  "style": "./dist/liquidui.css",
  "exports": {
    ".": {
      "types": "./dist/types/index.d.ts",
      "import": "./dist/index.mjs",
      "require": "./dist/cjs/index.cjs"
    },
    "./core": {
      "types": "./dist/types/bundles/core.d.ts",
      "import": "./dist/core.mjs",
      "require": "./dist/cjs/core.cjs"
    },
    "./animations": {
      "types": "./dist/types/bundles/animations.d.ts",
      "import": "./dist/animations.mjs",
      "require": "./dist/cjs/animations.cjs"
    },
    "./advanced": {
      "types": "./dist/types/bundles/advanced.d.ts",
      "import": "./dist/advanced.mjs",
      "require": "./dist/cjs/advanced.cjs"
    },
    "./forms": {
      "types": "./dist/types/bundles/forms.d.ts",
      "import": "./dist/forms.mjs",
      "require": "./dist/cjs/forms.cjs"
    },
    "./layout": {
      "types": "./dist/types/bundles/layout.d.ts",
      "import": "./dist/layout.mjs",
      "require": "./dist/cjs/layout.cjs"
    },
    "./accessibility": {
      "types": "./dist/types/bundles/accessibility.d.ts",
      "import": "./dist/accessibility.mjs",
      "require": "./dist/cjs/accessibility.cjs"
    },
    "./feedback": {
      "types": "./dist/types/bundles/feedback.d.ts",
      "import": "./dist/feedback.mjs",
      "require": "./dist/cjs/feedback.cjs"
    },
    "./navigation": {
      "types": "./dist/types/bundles/navigation.d.ts",
      "import": "./dist/navigation.mjs",
      "require": "./dist/cjs/navigation.cjs"
    },
    "./physics": {
      "types": "./dist/types/bundles/physics.d.ts",
      "import": "./dist/physics.mjs",
      "require": "./dist/cjs/physics.cjs"
    },
    "./ssr": {
      "types": "./dist/types/bundles/ssr.d.ts",
      "import": "./dist/ssr.mjs",
      "require": "./dist/cjs/ssr.cjs"
    },
    "./button": {
      "types": "./dist/types/components/glass-button/index.d.ts",
      "import": "./dist/components/button.mjs",
      "require": "./dist/cjs/components/button.cjs"
    },
    "./card": {
      "types": "./dist/types/components/glass-card/index.d.ts",
      "import": "./dist/components/card.mjs",
      "require": "./dist/cjs/components/card.cjs"
    },
    "./input": {
      "types": "./dist/types/components/glass-input/index.d.ts",
      "import": "./dist/components/input.mjs",
      "require": "./dist/cjs/components/input.cjs"
    },
    "./modal": {
      "types": "./dist/types/components/glass-modal/index.d.ts",
      "import": "./dist/components/modal.mjs",
      "require": "./dist/cjs/components/modal.cjs"
    },
    "./tokens": {
      "types": "./dist/types/tokens/index.d.ts",
      "import": "./dist/tokens.mjs",
      "require": "./dist/cjs/tokens.cjs"
    },
    "./context": {
      "types": "./dist/types/providers/index.d.ts",
      "import": "./dist/providers.mjs",
      "require": "./dist/cjs/providers.cjs"
    },
    "./styles": "./dist/liquidui.css",
    "./css": "./dist/liquidui.css",
    "./package.json": "./package.json"
  },
  "scripts": {
    "build": "bun run build:unified",
    "build:unified": "bun run clean && vite build && bun run build:css:optimized && bun run build:minified && bun run post-build",
    "build:css": "postcss src/styles/tailwind.css -o dist/liquidui.css",
    "build:css:optimized": "bun scripts/optimize-css.js",
    "build:minified": "bun scripts/build-minified-bundles.js",
    "build:watch": "vite build --watch",
    "build:ci": "bun run build:unified && bun run bundle:budget:enforce",
    "post-build": "cp dist/liquidui.css dist/styles.css",
    "analyze:bundles": "bun scripts/analyze-bundles.js",
    "build:analyze": "bun run build:unified && bun run analyze:bundles",
    "clean": "rm -rf dist",
    "dev": "vite",
    "test": "vitest",
    "test:ci": "vitest run --coverage",
    "test:e2e": "playwright test",
    "test:e2e:ui": "playwright test --ui",
    "test:a11y": "playwright test --grep \"accessibility\"",
    "test:visual": "playwright test tests/visual/**/*.visual.spec.ts",
    "test:visual:ci": "bun run test:visual",
    "test:visual:update": "bun run test:visual -- --update-snapshots",
    "test:performance": "node scripts/performance-test-simple.cjs",
    "test:performance:components": "node scripts/performance-test-simple.cjs",
    "test:performance:memory": "bun scripts/memory-leak-tests.js",
    "test:memory:extended": "bun scripts/extended-memory-tests.js",
    "lint": "bunx oxlint src --quiet",
    "lint:fix": "bunx oxlint src --fix --quiet",
    "lint:ci": "bunx oxlint src --quiet",
    "format": "prettier --write src/**/*.{ts,tsx,css}",
    "type-check": "tsc --noEmit",
    "storybook": "storybook dev -p 6006",
    "build-storybook": "bun run build:css && bunx storybook build && bun run post-storybook",
    "post-storybook": "cp dist/liquidui.css storybook-static/liquidui.css",
    "bundle:budget:check": "bun scripts/analyze-bundle.js",
    "bundle:budget:enforce": "bun run bundle:budget:check",
    "bundle:budget:report": "bun run bundle:budget:check && echo 'Bundle budget report available at dist/BUNDLE_BUDGET_REPORT.md'",
<<<<<<< HEAD
    "perf:validate": "bun scripts/validate-s-tier-performance.ts",
    "perf:monitor": "bun scripts/validate-s-tier-performance.ts && echo 'Performance monitoring complete'",
    "perf:benchmark": "bun scripts/performance/performance-benchmarks.js",
    "perf:benchmark:ci": "bun run build && bun run perf:benchmark",
=======
    "perf:test": "bun run build:simple && bun scripts/performance-test.js",
    "perf:benchmark": "node scripts/s-tier-compliance-check.cjs",
    "perf:benchmark:ci": "bun run build && node scripts/s-tier-compliance-check.cjs",
>>>>>>> b789b110
    "perf:memory": "bun scripts/performance/performance-benchmarks.js --memory-only",
    "perf:animation": "bun scripts/performance/performance-benchmarks.js --animation-only",
    "perf:validate:s-tier": "node scripts/validate-s-tier-performance.cjs",
    "release": "semantic-release",
    "release:dry": "semantic-release --dry-run",
    "metrics": "bun scripts/track-metrics.js",
    "metrics:watch": "bun scripts/track-metrics.js --watch",
    "export:static": "tsx scripts/export-components-static.ts",
    "export:advanced": "tsx scripts/export-components-advanced.ts",
    "export:storybook": "storybook build --output-dir static-export/storybook",
    "codegen:component": "bun scripts/code-generation-tools.js component",
    "codegen:migration": "bun scripts/code-generation-tools.js migration",
    "codegen:bundle": "bun scripts/code-generation-tools.js bundle",
    "codegen:batch": "bun scripts/code-generation-tools.js batch",
    "oxc:lint": "bunx oxlint src --quiet",
    "oxc:lint:fix": "bunx oxlint src --fix --quiet",
    "oxc:check": "bun run oxc:lint && bun run type-check",
    "build:oxc": "bun run oxc:check && bun run build:unified",
    "ci:full": "bun run oxc:check && bun run build:unified && bun run test:ci",
    "qa:full": "bun run oxc:check && bun run test && bun run bundle:budget:check",
    "migrate-to-bun": "bun scripts/migrate-to-bun.js",
    "verify-bun": "bun scripts/verify-bun-oxc-setup.js",
    "clean:node": "rm -rf node_modules package-lock.json && bun install",
    "fix:deps": "bash scripts/fix-dependencies.sh",
    "fix:all": "bun run fix:deps && bun run oxc:lint:fix && bun run build:unified"
  },
  "keywords": [
    "glassmorphism",
    "liquidui",
    "liquid-glass",
    "ui-library",
    "physics",
    "content-aware",
    "magnetic-hover",
    "spring-animations",
    "accessibility",
    "typescript",
    "react",
    "webgl",
    "design-system",
    "components",
    "tailwind"
  ],
  "author": {
    "name": "Tulio Pinheiro Cunha",
    "email": "contact@tuliocunha.dev",
    "url": "https://tuliocunha.dev"
  },
  "license": "MIT",
  "repository": {
    "type": "git",
    "url": "git+https://github.com/tuliopc23/LiqUIdify.git"
  },
  "bugs": {
    "url": "https://github.com/tuliopc23/LiqUIdify/issues"
  },
  "homepage": "https://liquidify-fw9pi7oj6-tulio-pinheiro-cunha-s-projects.vercel.app",
  "funding": {
    "type": "github",
    "url": "https://github.com/sponsors/tuliopc23"
  },
  "files": [
    "dist",
    "README.md",
    "LICENSE"
  ],
  "sideEffects": [
    "*.css",
    "src/styles/**"
  ],
  "peerDependencies": {
    "@sentry/react": ">=9.0.0",
    "react": ">=18.0.0",
    "react-dom": ">=18.0.0"
  },
  "peerDependenciesMeta": {
    "react": {
      "optional": true
    },
    "react-dom": {
      "optional": true
    },
    "@sentry/react": {
      "optional": true
    }
  },
  "dependencies": {
    "@radix-ui/react-accordion": "^1.2.11",
    "@radix-ui/react-dialog": "^1.1.14",
    "@radix-ui/react-radio-group": "^1.3.7",
    "@radix-ui/react-slot": "^1.2.3",
    "class-variance-authority": "^0.7.1",
    "clsx": "^2.1.1",
    "framer-motion": "^12.23.6",
    "ladle": "^0.0.0",
    "lucide-react": "^0.525.0",
    "tailwind-merge": "^3.3.1"
  },
  "devDependencies": {
    "@axe-core/playwright": "^4.10.2",
    "@playwright/test": "^1.54.1",
    "@semantic-release/changelog": "^6.0.3",
    "@semantic-release/git": "^10.0.1",
    "@semantic-release/github": "^11.0.3",
    "@sentry/react": "^9.40.0",
    "@sentry/types": "^9.40.0",
    "@storybook/addon-a11y": "^9.0.17",
    "@storybook/addon-docs": "^9.0.17",
    "@storybook/addon-themes": "^9.0.17",
    "@storybook/addon-vitest": "^9.0.17",
    "@storybook/react-vite": "^9.0.17",
    "@tailwindcss/postcss": "^4.1.11",
    "@testing-library/dom": "^10.4.0",
    "@testing-library/react": "^16.3.0",
    "@types/pngjs": "^6.0.5",
    "@types/react": "^19.1.8",
    "@types/react-dom": "^19.1.6",
    "@vitejs/plugin-react": "^4.7.0",
    "@vitest/coverage-v8": "^3.2.4",
    "autoprefixer": "^10.4.21",
    "axe-core": "^4.10.3",
    "axe-playwright": "^2.1.0",
    "canvas": "^3.1.2",
    "conventional-changelog-conventionalcommits": "^9.1.0",
    "cssnano": "^7.1.0",
    "jsdom": "^26.1.0",
    "lint-staged": "^16.1.2",
    "next-themes": "^0.4.6",
    "oxc": "^1.0.1",
    "oxlint": "^1.7.0",
    "pixelmatch": "^7.1.0",
    "pngjs": "^7.0.0",
    "postcss": "^8.5.6",
    "postcss-cli": "^11.0.1",
    "postcss-import": "^16.1.1",
    "postcss-preset-env": "^10.2.4",
    "prettier": "^3.6.2",
    "puppeteer": "^24.14.0",
    "react": "^19.1.0",
    "react-dom": "^19.1.0",
    "rolldown-plugin-dts": "^0.14.1",
    "rolldown-vite": "^7.0.9",
    "semantic-release": "^24.2.7",
    "storybook": "^9.0.17",
    "tailwindcss": "^4.1.11",
    "tailwindcss-animate": "^1.0.7",
    "terser": "^5.43.1",
    "tslib": "^2.8.1",
    "tsx": "^4.20.3",
    "typescript": "^5.8.3",
    "vite": "^7.0.5",
    "vite-plugin-dts": "^4.5.4",
    "vitest": "^3.2.4",
    "vitest-axe": "^0.1.0",
    "vitest-canvas-mock": "^0.3.3",
    "web-vitals": "^5.0.3"
  },
  "engines": {
    "bun": ">=1.0.0"
  },
  "browserslist": [
    "> 0.5%",
    "last 2 versions",
    "not dead",
    "not IE 11"
  ],
  "lint-staged": {
    "*.{ts,tsx}": [
      "bunx oxlint --fix",
      "prettier --write"
    ]
  }
}<|MERGE_RESOLUTION|>--- conflicted
+++ resolved
@@ -133,16 +133,6 @@
     "bundle:budget:check": "bun scripts/analyze-bundle.js",
     "bundle:budget:enforce": "bun run bundle:budget:check",
     "bundle:budget:report": "bun run bundle:budget:check && echo 'Bundle budget report available at dist/BUNDLE_BUDGET_REPORT.md'",
-<<<<<<< HEAD
-    "perf:validate": "bun scripts/validate-s-tier-performance.ts",
-    "perf:monitor": "bun scripts/validate-s-tier-performance.ts && echo 'Performance monitoring complete'",
-    "perf:benchmark": "bun scripts/performance/performance-benchmarks.js",
-    "perf:benchmark:ci": "bun run build && bun run perf:benchmark",
-=======
-    "perf:test": "bun run build:simple && bun scripts/performance-test.js",
-    "perf:benchmark": "node scripts/s-tier-compliance-check.cjs",
-    "perf:benchmark:ci": "bun run build && node scripts/s-tier-compliance-check.cjs",
->>>>>>> b789b110
     "perf:memory": "bun scripts/performance/performance-benchmarks.js --memory-only",
     "perf:animation": "bun scripts/performance/performance-benchmarks.js --animation-only",
     "perf:validate:s-tier": "node scripts/validate-s-tier-performance.cjs",
