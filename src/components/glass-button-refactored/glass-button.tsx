/**
 * Refactored Glass Button Component
 * 
 * This component demonstrates the new compound component architecture with:
 * - Consistent component structure using compound components pattern
 * - Unified base component system with shared props and behaviors
 * - Centralized glass effects system
 * - Reusable animation hooks
 * - Proper component composition with forwardRef
 * - Separated business logic from presentation
 */

// External dependencies
<<<<<<< HEAD
import { forwardRef, useCallback, useRef, memo } from 'react';
=======
import React, { forwardRef, useCallback, useRef } from 'react';
>>>>>>> ef821b72
import { Slot } from '@radix-ui/react-slot';

// Internal dependencies
import type { InteractiveGlassProps } from '@/core';
import { cn } from '@/core/utils/classname';
import { createBusinessLogicHook } from '@/core/business-logic';
import { generateGlassClasses, generateGlassVariables } from '@/core/glass/unified-glass-system';
import { microInteraction, responsiveSize, touchTarget } from '@/core/utils/responsive';
import { useGlassStateTransitions, useMagneticHover, useRippleEffect } from '@/hooks/use-glass-animations';

// Button state type
interface ButtonState {
  isPressed: boolean;
  isHovered: boolean;
  isFocused: boolean;
  rippleCount: number;
}

// Business logic for button interactions
const useButtonBusinessLogic = createBusinessLogicHook<ButtonState, GlassButtonProps, any>(
  // Initial state factory
  (_props: GlassButtonProps) => ({
    isPressed: false,
    isHovered: false,
    isFocused: false,
    rippleCount: 0,
  }),
  // Actions factory
  (_state: ButtonState, setState: React.Dispatch<React.SetStateAction<ButtonState>>, props: GlassButtonProps) => ({
    handlePress: () => {
      if (props.disabled || props.loading) {return;}
      setState((prev: ButtonState) => ({ ...prev, isPressed: true }));
      setTimeout(() => setState((prev: ButtonState) => ({ ...prev, isPressed: false })), 150);
    },
    
    handleHover: (isHovered: boolean) => {
      if (props.disabled) {return;}
      setState((prev: ButtonState) => ({ ...prev, isHovered }));
    },
    
    handleFocus: (isFocused: boolean) => {
      if (props.disabled) {return;}
      setState((prev: ButtonState) => ({ ...prev, isFocused }));
    },
    
    handleRipple: () => {
      if (props.disabled || props.loading) {return;}
      setState((prev: ButtonState) => ({ ...prev, rippleCount: prev.rippleCount + 1 }));
    },
  })
);

// Import the ComponentPropsBuilder type
import type { ComponentPropsBuilder } from '@/types/component-props';

// Button-specific props extending the base interactive props
export interface GlassButtonProps extends
  InteractiveGlassProps,
  Omit<ComponentPropsBuilder<HTMLButtonElement>, 'size' | 'type'> {
  /** Button content */
  children?: React.ReactNode;
  /** Button type */
  type?: 'button' | 'submit' | 'reset';
  /** Icon to display on the left side */
  leftIcon?: React.ReactNode;
  /** Icon to display on the right side */
  rightIcon?: React.ReactNode;
  /** Show loading state */
  loading?: boolean;
  /** Loading text */
  loadingText?: string;
  /** Render as child component */
  asChild?: boolean;
  /** Full width button */
  fullWidth?: boolean;
  /** Icon only button */
  iconOnly?: boolean;
}

// Variant class mappings
const VARIANT_CLASSES = {
  primary: cn(
    'text-white dark:text-white font-semibold',
    'bg-gradient-to-b from-blue-500 to-blue-600',
    'hover:from-blue-400 hover:to-blue-500',
    'active:from-blue-600 active:to-blue-600',
    'shadow-lg shadow-blue-500/25',
    'border border-blue-400/30'
  ),
  secondary: cn(
    'text-gray-900 dark:text-white',
    'border-gray-200 dark:border-gray-700',
    'hover:bg-gray-50 dark:hover:bg-gray-800',
    'active:bg-gray-100 dark:active:bg-gray-700'
  ),
  tertiary: cn(
    'text-gray-900 dark:text-white bg-transparent',
    'hover:bg-gray-50 dark:hover:bg-gray-800',
    'active:bg-gray-100 dark:active:bg-gray-700'
  ),
  ghost: cn(
    'text-gray-600 dark:text-gray-400 bg-transparent',
    'hover:bg-gray-50 dark:hover:bg-gray-800',
    'active:bg-gray-100 dark:active:bg-gray-700'
  ),
  destructive: cn(
    'text-white font-semibold',
    'bg-gradient-to-b from-red-500 to-red-600',
    'hover:from-red-400 hover:to-red-500',
    'active:from-red-600 active:to-red-600',
    'shadow-lg shadow-red-500/25',
    'border border-red-400/30'
  ),
  apple: cn(
    'text-white font-semibold',
    'bg-gradient-to-b from-gray-800 to-gray-900',
    'hover:from-gray-700 hover:to-gray-800',
    'active:from-gray-900 active:to-gray-900',
    'shadow-lg shadow-gray-800/25',
    'border border-gray-600/30'
  ),
};

// Loading spinner component
const LoadingSpinner = ({ size = 'md' }: { size?: string }) => {
  const sizeClass = 'xs' === size ? 'w-3 h-3' : ('sm' === size ? 'w-4 h-4' : 'w-5 h-5');
  
  return (
    <div className={cn('animate-spin rounded-full border-2 border-current border-t-transparent', sizeClass)} />
  );
};

/**
 * Glass Button Component
 * 
 * A premium glass-effect button component with advanced visual effects.
 * Built using the new compound component architecture for consistency and reusability.
 */
export const GlassButton = React.memo(forwardRef<HTMLButtonElement, GlassButtonProps>(
  (
    {
      // Base props
      size = 'md',
      variant = 'primary',
      className,
      children,
      
      // Interactive props
      disabled = false,
      loading = false,
      magnetic = false,
      ripple = true,
      
      // Button-specific props
      type = 'button',
      leftIcon,
      rightIcon,
      loadingText,
      asChild = false,
      fullWidth = false,
      iconOnly = false,
      
      // Glass effect props
      glassEffect = { intensity: 'medium', blur: true, backdrop: true },
      
      // Animation props
      animation = 'normal',
      disableAnimations = false,
      
      // Event handlers
      onClick,
      onMouseEnter,
      onMouseLeave,
      onFocus,
      onBlur,
      
      ...props
    },
    ref
  ) => {
    const buttonRef = useRef<HTMLButtonElement>(null);
    const { actions } = useButtonBusinessLogic({ 
      disabled, 
      loading, 
      magnetic, 
      ripple,
      size,
      variant,
      glassEffect,
      animation,
      disableAnimations,
    });
    
    // Animation hooks
    const { transitionToState, currentState } = useGlassStateTransitions();
    const { magneticProps } = useMagneticHover();
    // Remove unused variable warning
    void magneticProps;
    const { triggerRipple } = useRippleEffect();
    
    // Combined ref handling
    const combinedRef = useCallback((node: HTMLButtonElement | null) => {
      if (buttonRef.current !== node) {
        buttonRef.current = node;
      }
      if ('function' === typeof ref) {
        ref(node);
      } else if (ref) {
        ref.current = node;
      }
    }, [ref]);
    
    // Event handlers with business logic
    const handleClick = useCallback((event: React.MouseEvent<HTMLButtonElement>) => {
      if (disabled || loading) {return;}
      
      actions.handlePress();
      actions.handleRipple();
      
      // Create ripple effect
      if (ripple) {
        triggerRipple();
      }
      
      // Trigger state transition
      transitionToState('active');
      setTimeout(() => transitionToState('idle'), 150);
      
      onClick?.(event);
    }, [disabled, loading, actions, ripple, triggerRipple, transitionToState, onClick]);
    
    const handleMouseEnter = useCallback((event: React.MouseEvent<HTMLButtonElement>) => {
      if (disabled) {return;}
      
      actions.handleHover(true);
      
      transitionToState('hover');
      
      onMouseEnter?.(event);
    }, [disabled, actions, transitionToState, onMouseEnter]);
    
    const handleMouseLeave = useCallback((event: React.MouseEvent<HTMLButtonElement>) => {
      if (disabled) {return;}
      
      actions.handleHover(false);
      
      transitionToState('idle');
      
      onMouseLeave?.(event);
    }, [disabled, actions, transitionToState, onMouseLeave]);
    
    const handleFocus = useCallback((event: React.FocusEvent<HTMLButtonElement>) => {
      if (disabled) {return;}
      
      actions.handleFocus(true);
      
      transitionToState('focus');
      
      onFocus?.(event);
    }, [disabled, actions, transitionToState, onFocus]);
    
    const handleBlur = useCallback((event: React.FocusEvent<HTMLButtonElement>) => {
      if (disabled) {return;}
      
      actions.handleFocus(false);
      
      transitionToState('idle');
      
      onBlur?.(event);
    }, [disabled, actions, transitionToState, onBlur]);
    
    // Generate glass classes and variables
    const glassClasses = generateGlassClasses({
      variant,
      intensity: glassEffect?.intensity,
      state: currentState,
      glassEffect
    });
    
    const glassVariables = generateGlassVariables(
      glassEffect?.intensity,
      { 
        animation: { duration: 300, easing: 'cubic-bezier(0.4, 0, 0.2, 1)' },
        ...glassEffect 
      }
    );
    
    // Build component classes
    const componentClasses = cn(
      // Base classes
      'relative inline-flex items-center justify-center font-medium',
      'rounded-xl overflow-hidden',
      'focus:outline-none focus-visible:ring-2 focus-visible:ring-offset-2',
      'transition-all duration-300 ease-out',
      'will-change-transform',
      
      // Glass effect classes
      glassClasses,
      
      // Size classes
      responsiveSize[size],
      touchTarget.comfortable,
      
      // Variant classes
      VARIANT_CLASSES[variant],
      
      // State classes
      {
        'opacity-50 cursor-not-allowed': disabled,
        'cursor-wait': loading,
        'w-full': fullWidth,
        'aspect-square': iconOnly,
      },
      
      // Animation classes
      !disableAnimations && microInteraction(),
      
      // Custom classes
      className
    );
    
    // Component content
    const buttonContent = (
      <>
        {loading && (
          <div className="mr-2 flex items-center">
            <LoadingSpinner size={size} />
          </div>
        )}
        
        {leftIcon && !loading && (
          <span className="mr-2 flex items-center">
            {leftIcon}
          </span>
        )}
        
        {children && (
          <span className={cn('flex items-center', iconOnly && 'sr-only')}>
            {loading && loadingText ? loadingText : children}
          </span>
        )}
        
        {rightIcon && !loading && (
          <span className="ml-2 flex items-center">
            {rightIcon}
          </span>
        )}
      </>
    );
    
    // Render component
    const Component = asChild ? Slot : 'button';
    
    return (
      <Component
        ref={combinedRef}
        type={!asChild ? type : undefined}
        disabled={disabled || loading}
        className={componentClasses}
        style={glassVariables as React.CSSProperties}
        onClick={handleClick}
        onMouseEnter={handleMouseEnter}
        onMouseLeave={handleMouseLeave}
        onFocus={handleFocus}
        onBlur={handleBlur}
        {...props}
      >
        {buttonContent}
      </Component>
    );
  }
));

const MemoizedGlassButton = memo(GlassButton);
MemoizedGlassButton.displayName = 'GlassButton';

// Export the component and types
export default MemoizedGlassButton;<|MERGE_RESOLUTION|>--- conflicted
+++ resolved
@@ -11,11 +11,8 @@
  */
 
 // External dependencies
-<<<<<<< HEAD
+
 import { forwardRef, useCallback, useRef, memo } from 'react';
-=======
-import React, { forwardRef, useCallback, useRef } from 'react';
->>>>>>> ef821b72
 import { Slot } from '@radix-ui/react-slot';
 
 // Internal dependencies
