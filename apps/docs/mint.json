{
  "$schema": "https://mintlify.com/schema.json",
  "name": "LiqUIdify",
  "logo": {
    "dark": "/logo-dark.svg",
    "light": "/logo-light.svg"
  },
  "favicon": "/favicon.svg",
<<<<<<< HEAD
  "stylesheets": [
    "/styles/apple-hig.css"
  ],
=======
  "stylesheets": ["/styles/apple-hig.css"],
>>>>>>> 39d23d05
  "colors": {
    "primary": "#007AFF",
    "light": "#5AC8FA",
    "dark": "#0051D5",
    "anchors": {
      "from": "#007AFF",
      "to": "#5AC8FA"
    },
    "background": {
      "light": "#F2F2F7",
      "dark": "#000000"
    }
  },
  "topbarLinks": [
    {
      "name": "GitHub",
      "url": "https://github.com/tuliopc23/LiqUIdify"
    }
  ],
  "topbarCtaButton": {
    "name": "Get Started",
    "url": "/quickstart",
    "style": "pill"
  },
  "navigation": [
    {
      "group": "Get Started",
      "pages": [
        "index",
        "getting-started/installation",
        "getting-started/quickstart",
        "getting-started/project-setup"
      ]
    },
    {
      "group": "Guides",
      "pages": ["guides/theming", "guides/accessibility", "guides/recipes"]
    },
    {
      "group": "Components",
      "pages": [
        "components/index",
        {
          "group": "Core System",
          "pages": [
            "components/liquid-glass",
            "components/theme-toggle",
            "components/theme-provider"
          ]
        },
        {
          "group": "Form Controls",
          "pages": [
            "components/button",
            "components/input",
            "components/textarea",
            "components/select",
            "components/checkbox",
            "components/radio-group",
            "components/switch",
            "components/slider",
            "components/file-upload",
            "components/date-picker",
            "components/number-input",
            "components/checkbox-group"
          ]
        },
        {
          "group": "Layout & Containers",
          "pages": [
            "components/card",
            "components/modal",
            "components/drawer",
            "components/accordion",
            "components/popover",
            "components/portal"
          ]
        },
        {
          "group": "Navigation",
          "pages": [
            "components/tabs",
            "components/breadcrumbs",
            "components/pagination",
            "components/mobile-nav",
            "components/skip-navigation",
            "components/navbar",
            "components/sidebar"
          ]
        },
        {
          "group": "Feedback & Loading",
          "pages": [
            "components/alert",
            "components/banner",
            "components/toast",
            "components/tooltip",
            "components/notification",
            "components/progress",
            "components/loading",
            "components/spinner",
            "components/skeleton"
          ]
        },
        {
          "group": "Data Display",
          "pages": [
            "components/avatar",
            "components/badge",
            "components/table",
            "components/timeline",
            "components/tree-view",
            "components/chart"
          ]
        },
        {
          "group": "Utility",
          "pages": [
            "components/dropdown",
            "components/command",
            "components/combobox",
            "components/search",
            "components/focus-trap",
            "components/error-boundary"
          ]
        }
      ]
    },
    {
      "group": "API Reference",
      "pages": ["api/index"]
    },
    {
      "group": "Integrations",
      "pages": ["integrations/storybook"]
    },
    {
      "group": "Migrate",
      "pages": ["migrate/from-previous"]
    },
    {
      "group": "Troubleshooting",
      "pages": ["troubleshooting"]
    },
    {
      "group": "FAQ",
      "pages": ["faq"]
    },
    {
      "group": "Changelog",
      "pages": ["changelog"]
    },
    {
      "group": "Contributing",
      "pages": ["contributing"]
    },
    {
      "group": "Legal",
      "pages": ["licenses"]
    }
  ],
  "footerSocials": {
    "github": "https://github.com/tuliopc23/LiqUIdify"
  },
  "backgroundImage": "/images/apple-glass-bg.svg",
  "theme": "venus",
  "layout": "topnav",
  "search": {
    "prompt": "Search LiqUIdify docs..."
  },
  "feedback": {
    "thumbsRating": true,
    "suggestEdit": true,
    "raiseIssue": true
  },
  "seo": {
    "indexHiddenPages": false
  },
  "redirects": [
    {
      "source": "/introduction",
      "destination": "/"
    },
    {
      "source": "/installation",
      "destination": "/getting-started/installation"
    },
    {
      "source": "/quickstart",
      "destination": "/getting-started/quickstart"
    },
    {
      "source": "/theming",
      "destination": "/guides/theming"
    },
    {
      "source": "/migration",
      "destination": "/migrate/from-previous"
    },
    {
      "source": "/old-path",
      "destination": "/new-path"
    }
  ],
  "api": {
    "playground": {
      "mode": "show"
    }
  },
  "modeToggle": {
    "default": "light",
    "isHidden": false
  }
}<|MERGE_RESOLUTION|>--- conflicted
+++ resolved
@@ -6,13 +6,7 @@
     "light": "/logo-light.svg"
   },
   "favicon": "/favicon.svg",
-<<<<<<< HEAD
-  "stylesheets": [
-    "/styles/apple-hig.css"
-  ],
-=======
   "stylesheets": ["/styles/apple-hig.css"],
->>>>>>> 39d23d05
   "colors": {
     "primary": "#007AFF",
     "light": "#5AC8FA",
