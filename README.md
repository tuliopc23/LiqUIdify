# Glass UI - Advanced Glassmorphism Library

<div align="center">
  <img src="https://images.unsplash.com/photo-1557682250-33bd709cbe85?w=1200&h=400&fit=crop" alt="Glass UI Banner" />
  
  <p align="center">
    <strong>A cutting-edge glassmorphism library with physics-based animations, WebGL shaders, and haptic feedback</strong>
  </p>
  
  <p align="center">
    <a href="#features">Features</a> •
    <a href="#installation">Installation</a> •
    <a href="#usage">Usage</a> •
    <a href="#components">Components</a> •
    <a href="#api">API</a> •
    <a href="#examples">Examples</a>
  </p>
</div>

## ✨ Features

### 🎨 Advanced Visual Effects
- **30+ Glass Variants** - From basic frosted glass to holographic and iridescent effects
- **WebGL Shaders** - GPU-accelerated visual effects for stunning performance
- **Dynamic Lighting** - Real-time lighting calculations and reflections
- **Depth Layers** - Multi-layered glass effects with customizable depth

### 🎯 Interactive Components
- **Gesture Recognition** - Multi-touch support with custom gesture creation
- **Haptic Feedback** - Vibration patterns with audio and visual coordination
- **Physics Engine** - Spring dynamics, fluid simulation, and particle systems
- **Magnetic Interactions** - Elements that respond to cursor proximity

### 🚀 Performance Optimized
- **Virtual Scrolling** - Efficiently render large lists
- **Lazy Loading** - Load components only when needed
- **GPU Acceleration** - Leverage WebGL for smooth animations
- **Memory Management** - Automatic cleanup and optimization

### 📱 Cross-Platform
- **Responsive Design** - Works seamlessly across all devices
- **Touch Support** - Optimized for mobile interactions
- **Accessibility** - WCAG compliant with screen reader support
- **Progressive Enhancement** - Graceful degradation for older browsers

## 📦 Installation

### NPM
```bash
npm install glass-ui
```

### Yarn
```bash
yarn add glass-ui
```

### CDN
```html
<!-- CSS -->
<link rel="stylesheet" href="https://unpkg.com/glass-ui/dist/glass.min.css">

<!-- JavaScript -->
<script src="https://unpkg.com/glass-ui/dist/glass.min.js"></script>
```

## 🚀 Quick Start

### Basic Setup

```html
<!DOCTYPE html>
<html>
<head>
  <link rel="stylesheet" href="path/to/glass.css">
</head>
<body>
  <!-- Basic glass panel -->
  <div class="liquid-glass p-6 rounded-xl">
    <h2>Welcome to Glass UI</h2>
    <p>Beautiful glassmorphism effects made easy</p>
  </div>
</body>
</html>
```

### React Usage

```jsx
import { GlassProvider, GlassPanel, useGlassEffect } from 'glass-ui';
import 'glass-ui/dist/glass.css';

function App() {
  return (
    <GlassProvider>
      <GlassPanel variant="holographic" depth={3}>
        <h1>Glass UI React</h1>
      </GlassPanel>
    </GlassProvider>
  );
}
```

## 🎨 Glass Variants

### Basic Variants
- `liquid-glass` - Standard glassmorphism
- `liquid-glass-light` - Light frosted effect
- `liquid-glass-heavy` - Heavy blur effect
- `liquid-glass-ultra` - Maximum blur

### Special Effects
- `liquid-glass-holographic` - Animated rainbow effect
- `liquid-glass-iridescent` - Color-shifting surface
- `liquid-glass-aurora` - Northern lights animation
- `liquid-glass-plasma` - Flowing plasma effect
- `liquid-glass-crystal` - Crystalline reflections
- `liquid-glass-metal` - Liquid metal surface

### Neon Variants
- `liquid-glass-neon-blue`
- `liquid-glass-neon-pink`
- `liquid-glass-neon-green`
- `liquid-glass-neon-purple`

## 🧩 Components

### Buttons
```html
<button class="liquid-glass-button">
  Click Me
</button>

<button class="liquid-glass-button liquid-glass-magnetic">
  Magnetic Button
</button>

<button class="liquid-glass-button liquid-glass-ripple">
  Ripple Effect
</button>
```

### Forms
```html
<!-- Input -->
<input type="text" class="liquid-glass-input" placeholder="Enter text">

<!-- Select -->
<select class="liquid-glass-select">
  <option>Option 1</option>
  <option>Option 2</option>
</select>

<!-- Checkbox -->
<input type="checkbox" class="liquid-glass-checkbox">

<!-- Toggle -->
<label class="liquid-glass-toggle">
  <input type="checkbox">
  <span class="slider"></span>
</label>
```

<<<<<<< HEAD
### Cards
```html
<div class="liquid-glass-card">
  <div class="liquid-glass-card-header">
    <h3>Card Title</h3>
  </div>
  <div class="liquid-glass-card-body">
    <p>Card content goes here</p>
  </div>
</div>
```
=======
### Advanced Examples

#### Form with Glass Components
```tsx
import { 
  GlassCard, 
  GlassInput, 
  GlassButton, 
  GlassSelect,
  GlassCheckbox,
  GlassTextarea 
} from '@tuliopc23/glass-ui'

function ContactForm() {
  return (
    <GlassCard variant="elevated" className="max-w-md mx-auto p-6">
      <h2 className="text-2xl font-bold mb-6">Contact Us</h2>
      
      <div className="space-y-4">
        <GlassInput
          placeholder="Your name"
          variant="default"
        />
        
        <GlassInput
          type="email"
          placeholder="your@email.com"
          variant="search"
        />
        
        <GlassSelect>
          <option>Select a topic</option>
          <option>General Inquiry</option>
          <option>Support</option>
          <option>Partnership</option>
        </GlassSelect>
        
        <GlassTextarea
          placeholder="Your message..."
          rows={4}
        />
        
        <GlassCheckbox>
          I agree to the terms and conditions
        </GlassCheckbox>
        
        <GlassButton variant="primary" className="w-full">
          Send Message
        </GlassButton>
      </div>
    </GlassCard>
  )
}
```

#### Dashboard with Navigation
```tsx
import { 
  GlassNavbar, 
  GlassSidebar, 
  GlassCard,
  GlassChart,
  GlassBadge,
  GlassProgress 
} from '@tuliopc23/glass-ui'

function Dashboard() {
  return (
    <div className="min-h-screen bg-gradient-to-br from-blue-50 to-indigo-100">
      <GlassNavbar>
        <div className="flex items-center justify-between">
          <h1 className="text-xl font-bold">Dashboard</h1>
          <GlassBadge variant="success">Online</GlassBadge>
        </div>
      </GlassNavbar>
      
      <div className="flex">
        <GlassSidebar className="w-64">
          {/* Sidebar content */}
        </GlassSidebar>
        
        <main className="flex-1 p-6">
          <div className="grid grid-cols-1 md:grid-cols-2 lg:grid-cols-3 gap-6">
            <GlassCard className="p-6">
              <h3 className="text-lg font-semibold mb-2">Revenue</h3>
              <p className="text-3xl font-bold text-green-600">$12,345</p>
              <GlassProgress value={75} className="mt-4" />
            </GlassCard>
            
            <GlassCard className="p-6">
              <h3 className="text-lg font-semibold mb-4">Analytics</h3>
              <GlassChart type="line" data={chartData} />
            </GlassCard>
          </div>
        </main>
      </div>
    </div>
  )
}
```

#### Interactive Modal Example
```tsx
import { 
  GlassButton, 
  GlassModal, 
  GlassInput,
  useToast 
} from '@tuliopc23/glass-ui'
import { useState } from 'react'

function ModalExample() {
  const [isOpen, setIsOpen] = useState(false)
  const { toast } = useToast()
  
  const handleSubmit = () => {
    toast({
      title: "Success!",
      description: "Your data has been saved.",
      variant: "success"
    })
    setIsOpen(false)
  }
  
  return (
    <>
      <GlassButton onClick={() => setIsOpen(true)}>
        Open Modal
      </GlassButton>
      
      <GlassModal 
        isOpen={isOpen} 
        onClose={() => setIsOpen(false)}
        title="Edit Profile"
      >
        <div className="space-y-4">
          <GlassInput placeholder="Full name" />
          <GlassInput placeholder="Email address" type="email" />
          
          <div className="flex gap-3 pt-4">
            <GlassButton 
              variant="ghost" 
              onClick={() => setIsOpen(false)}
            >
              Cancel
            </GlassButton>
            <GlassButton 
              variant="primary" 
              onClick={handleSubmit}
            >
              Save Changes
            </GlassButton>
          </div>
        </div>
      </GlassModal>
    </>
  )
}
```

## 📚 Components
>>>>>>> a3ca5d1d

### Progress Bars
```html
<div class="liquid-glass-progress">
  <div class="liquid-glass-progress-bar" style="width: 70%"></div>
</div>
```

## 🔧 Advanced Features

### WebGL Shaders

```javascript
import { GlassShader, ShaderType } from 'glass-ui';

// Create custom shader
const customShader = new GlassShader({
  type: ShaderType.REFRACTION,
  uniforms: {
    refractionRatio: 0.98,
    dispersion: 0.05
  }
});

// Apply to element
customShader.apply(document.querySelector('.my-glass-element'));
```

### Gesture Recognition

```javascript
import { GestureRecognizer } from 'glass-ui';

const element = document.querySelector('.gesture-area');
const recognizer = new GestureRecognizer(element);

recognizer.on('swipe', (event) => {
  console.log(`Swiped ${event.direction}`);
});

recognizer.on('pinch', (event) => {
  console.log(`Scale: ${event.scale}`);
});

recognizer.on('rotate', (event) => {
  console.log(`Rotation: ${event.angle}°`);
});
```

### Physics Engine

```javascript
import { SpringPhysics, SPRING_PRESETS } from 'glass-ui';

// Create spring animation
const spring = new SpringPhysics(SPRING_PRESETS.wobbly);

// Animate element
function animate() {
  const position = spring.update(targetPosition, deltaTime);
  element.style.transform = `translateX(${position}px)`;
  requestAnimationFrame(animate);
}
```

### Advanced Examples

#### Form with Glass Components
```tsx
import { 
  GlassCard, 
  GlassInput, 
  GlassButton, 
  GlassSelect,
  GlassCheckbox,
  GlassTextarea 
} from '@tuliopc23/glass-ui'

function ContactForm() {
  return (
    <GlassCard variant="elevated" className="max-w-md mx-auto p-6">
      <h2 className="text-2xl font-bold mb-6">Contact Us</h2>
      
      <div className="space-y-4">
        <GlassInput
          placeholder="Your name"
          variant="default"
        />
        
        <GlassInput
          type="email"
          placeholder="your@email.com"
          variant="search"
        />
        
        <GlassSelect>
          <option>Select a topic</option>
          <option>General Inquiry</option>
          <option>Support</option>
          <option>Partnership</option>
        </GlassSelect>
        
        <GlassTextarea
          placeholder="Your message..."
          rows={4}
        />
        
        <GlassCheckbox>
          I agree to the terms and conditions
        </GlassCheckbox>
        
        <GlassButton variant="primary" className="w-full">
          Send Message
        </GlassButton>
      </div>
    </GlassCard>
  )
}
```

#### Dashboard with Navigation
```tsx
import { 
  GlassNavbar, 
  GlassSidebar, 
  GlassCard,
  GlassChart,
  GlassBadge,
  GlassProgress 
} from '@tuliopc23/glass-ui'

function Dashboard() {
  return (
    <div className="min-h-screen bg-gradient-to-br from-blue-50 to-indigo-100">
      <GlassNavbar>
        <div className="flex items-center justify-between">
          <h1 className="text-xl font-bold">Dashboard</h1>
          <GlassBadge variant="success">Online</GlassBadge>
        </div>
      </GlassNavbar>
      
      <div className="flex">
        <GlassSidebar className="w-64">
          {/* Sidebar content */}
        </GlassSidebar>
        
        <main className="flex-1 p-6">
          <div className="grid grid-cols-1 md:grid-cols-2 lg:grid-cols-3 gap-6">
            <GlassCard className="p-6">
              <h3 className="text-lg font-semibold mb-2">Revenue</h3>
              <p className="text-3xl font-bold text-green-600">$12,345</p>
              <GlassProgress value={75} className="mt-4" />
            </GlassCard>
            
            <GlassCard className="p-6">
              <h3 className="text-lg font-semibold mb-4">Analytics</h3>
              <GlassChart type="line" data={chartData} />
            </GlassCard>
          </div>
        </main>
      </div>
    </div>
  )
}
```

#### Interactive Modal Example
```tsx
import { 
  GlassButton, 
  GlassModal, 
  GlassInput,
  useToast 
} from '@tuliopc23/glass-ui'
import { useState } from 'react'

function ModalExample() {
  const [isOpen, setIsOpen] = useState(false)
  const { toast } = useToast()
  
  const handleSubmit = () => {
    toast({
      title: "Success!",
      description: "Your data has been saved.",
      variant: "success"
    })
    setIsOpen(false)
  }
  
  return (
    <>
      <GlassButton onClick={() => setIsOpen(true)}>
        Open Modal
      </GlassButton>
      
      <GlassModal 
        isOpen={isOpen} 
        onClose={() => setIsOpen(false)}
        title="Edit Profile"
      >
        <div className="space-y-4">
          <GlassInput placeholder="Full name" />
          <GlassInput placeholder="Email address" type="email" />
          
          <div className="flex gap-3 pt-4">
            <GlassButton 
              variant="ghost" 
              onClick={() => setIsOpen(false)}
            >
              Cancel
            </GlassButton>
            <GlassButton 
              variant="primary" 
              onClick={handleSubmit}
            >
              Save Changes
            </GlassButton>
          </div>
        </div>
      </GlassModal>
    </>
  )
}
```

## 📚 Components

### Haptic Feedback

```javascript
import { useHapticFeedback } from 'glass-ui';

const haptic = useHapticFeedback({
  vibration: true,
  audio: { enabled: true, volume: 0.5 },
  visual: { enabled: true, duration: 200 }
});

// Trigger feedback
button.addEventListener('click', () => {
  haptic.trigger('success');
});
```

## 📊 Performance Optimization

### Virtual Scrolling

```javascript
import { useVirtualScroll } from 'glass-ui';

const { visibleItems, totalHeight, scrollTop } = useVirtualScroll({
  items: largeDataArray,
  itemHeight: 50,
  containerHeight: 600,
  overscan: 3
});
```

### Lazy Loading

```javascript
import { LazyGlass } from 'glass-ui';

// Lazy load glass components
<LazyGlass
  variant="holographic"
  placeholder={<div>Loading...</div>}
  onLoad={() => console.log('Loaded!')}
>
  <ExpensiveComponent />
</LazyGlass>
```

## 🎯 Best Practices

1. **Performance**
   - Use `will-change` sparingly
   - Prefer `transform` over `top/left`
   - Batch DOM updates
   - Use virtual scrolling for long lists

2. **Accessibility**
   - Ensure sufficient contrast
   - Provide focus indicators
   - Add ARIA labels
   - Test with screen readers

3. **Mobile Optimization**
   - Use touch-friendly tap targets
   - Optimize for 60fps
   - Reduce blur on low-end devices
   - Test on real devices

## 🤝 Contributing

We welcome contributions! Please see our [Contributing Guide](CONTRIBUTING.md) for details.

1. Fork the repository
2. Create your feature branch (`git checkout -b feature/amazing-feature`)
3. Commit your changes (`git commit -m 'Add amazing feature'`)
4. Push to the branch (`git push origin feature/amazing-feature`)
5. Open a Pull Request

## 📄 License

This project is licensed under the MIT License - see the [LICENSE](LICENSE) file for details.

## 🙏 Acknowledgments

- Inspired by Apple's design philosophy
- WebGL shaders based on Three.js
- Physics engine inspired by Matter.js
- Gesture recognition adapted from Hammer.js


---

<div align="center">
**[Website](https://glass-ui.dev)** • **[Documentation](https://glass-ui.dev/docs)** • **[Examples](https://examples.glass-ui.dev)** • **[Brand Guidelines](https://brand.tulio.dev)**

Made with ❤️ by Tulio Cunha

</div><|MERGE_RESOLUTION|>--- conflicted
+++ resolved
@@ -161,7 +161,6 @@
 </label>
 ```
 
-<<<<<<< HEAD
 ### Cards
 ```html
 <div class="liquid-glass-card">
@@ -173,7 +172,71 @@
   </div>
 </div>
 ```
-=======
+
+### Progress Bars
+```html
+<div class="liquid-glass-progress">
+  <div class="liquid-glass-progress-bar" style="width: 70%"></div>
+</div>
+```
+
+## 🔧 Advanced Features
+
+### WebGL Shaders
+
+```javascript
+import { GlassShader, ShaderType } from 'glass-ui';
+
+// Create custom shader
+const customShader = new GlassShader({
+  type: ShaderType.REFRACTION,
+  uniforms: {
+    refractionRatio: 0.98,
+    dispersion: 0.05
+  }
+});
+
+// Apply to element
+customShader.apply(document.querySelector('.my-glass-element'));
+```
+
+### Gesture Recognition
+
+```javascript
+import { GestureRecognizer } from 'glass-ui';
+
+const element = document.querySelector('.gesture-area');
+const recognizer = new GestureRecognizer(element);
+
+recognizer.on('swipe', (event) => {
+  console.log(`Swiped ${event.direction}`);
+});
+
+recognizer.on('pinch', (event) => {
+  console.log(`Scale: ${event.scale}`);
+});
+
+recognizer.on('rotate', (event) => {
+  console.log(`Rotation: ${event.angle}°`);
+});
+```
+
+### Physics Engine
+
+```javascript
+import { SpringPhysics, SPRING_PRESETS } from 'glass-ui';
+
+// Create spring animation
+const spring = new SpringPhysics(SPRING_PRESETS.wobbly);
+
+// Animate element
+function animate() {
+  const position = spring.update(targetPosition, deltaTime);
+  element.style.transform = `translateX(${position}px)`;
+  requestAnimationFrame(animate);
+}
+```
+
 ### Advanced Examples
 
 #### Form with Glass Components
@@ -334,73 +397,6 @@
 }
 ```
 
-## 📚 Components
->>>>>>> a3ca5d1d
-
-### Progress Bars
-```html
-<div class="liquid-glass-progress">
-  <div class="liquid-glass-progress-bar" style="width: 70%"></div>
-</div>
-```
-
-## 🔧 Advanced Features
-
-### WebGL Shaders
-
-```javascript
-import { GlassShader, ShaderType } from 'glass-ui';
-
-// Create custom shader
-const customShader = new GlassShader({
-  type: ShaderType.REFRACTION,
-  uniforms: {
-    refractionRatio: 0.98,
-    dispersion: 0.05
-  }
-});
-
-// Apply to element
-customShader.apply(document.querySelector('.my-glass-element'));
-```
-
-### Gesture Recognition
-
-```javascript
-import { GestureRecognizer } from 'glass-ui';
-
-const element = document.querySelector('.gesture-area');
-const recognizer = new GestureRecognizer(element);
-
-recognizer.on('swipe', (event) => {
-  console.log(`Swiped ${event.direction}`);
-});
-
-recognizer.on('pinch', (event) => {
-  console.log(`Scale: ${event.scale}`);
-});
-
-recognizer.on('rotate', (event) => {
-  console.log(`Rotation: ${event.angle}°`);
-});
-```
-
-### Physics Engine
-
-```javascript
-import { SpringPhysics, SPRING_PRESETS } from 'glass-ui';
-
-// Create spring animation
-const spring = new SpringPhysics(SPRING_PRESETS.wobbly);
-
-// Animate element
-function animate() {
-  const position = spring.update(targetPosition, deltaTime);
-  element.style.transform = `translateX(${position}px)`;
-  requestAnimationFrame(animate);
-}
-```
-
 ### Advanced Examples
 
 #### Form with Glass Components
